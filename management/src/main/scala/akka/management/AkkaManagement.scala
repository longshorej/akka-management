/*
 * Copyright (C) 2017 Lightbend Inc. <http://www.lightbend.com>
 */
package akka.management

import java.util.concurrent.atomic.AtomicReference

import akka.Done
import akka.actor.{ ActorSystem, ExtendedActorSystem, Extension, ExtensionId, ExtensionIdProvider }
import akka.event.Logging
import akka.http.javadsl.HttpsConnectionContext
import akka.http.scaladsl.Http
import akka.http.scaladsl.model.Uri
import akka.http.scaladsl.server.Directives.{ authenticateBasicAsync, pathPrefix, rawPathPrefix, AsyncAuthenticator }
import akka.http.scaladsl.server.{ Directive, Directives, Route, RouteResult }
import akka.http.scaladsl.settings.ServerSettings
import akka.management.http.{ ManagementRouteProvider, ManagementRouteProviderSettings }
import akka.stream.ActorMaterializer

import scala.collection.immutable
import scala.concurrent.{ Future, Promise }
import scala.util.{ Failure, Success, Try }

object AkkaManagement extends ExtensionId[AkkaManagement] with ExtensionIdProvider {
  override def lookup: AkkaManagement.type = AkkaManagement

  override def get(system: ActorSystem): AkkaManagement = super.get(system)

  override def createExtension(system: ExtendedActorSystem): AkkaManagement =
    new AkkaManagement()(system)
}

final class AkkaManagement(implicit system: ExtendedActorSystem) extends Extension {
  val log = Logging(system, getClass)
  val settings = new AkkaManagementSettings(system.settings.config)

  private implicit val materializer = ActorMaterializer()
  import system.dispatcher

  private val routeProviders: immutable.Seq[ManagementRouteProvider] = loadRouteProviders()

  private[this] val runningUri = new AtomicReference[Uri]

  /**
   * Set async authenticator to be used for management routes.
   *
   * Must be called BEFORE `start()` to take effect.
   * Do not call concurrently.
   */
  def setAsyncAuthenticator(auth: AsyncAuthenticator[String]): Unit =
    if (runningUri.get() eq null) {
      _asyncAuthenticator = Option(auth)
    } else
      throw new IllegalStateException(
          "Attempted to set authenticator AFTER start() was called, so this call has no effect! " +
          "You are running WITHOUT authentication enabled! Make sure to call setAsyncAuthenticator BEFORE calling start().")

  // FIXME replace with config object and withs?
  private[this] var _asyncAuthenticator: Option[AsyncAuthenticator[String]] = None

  /**
   * Set the HTTP(S) context that should be used when binding the management HTTP server.
   *
   * Set this to `akka.http.[javadsl|scaladsl].HttpsConnectionContext` to bind the server using HTTPS.
   * Refer to the Akka HTTP documentation for details about configuring HTTPS for it.
   */
  def setHttpsContext(context: HttpsConnectionContext): Unit =
    if (runningUri.get() eq null) {
      _connectionContext = context.asInstanceOf[akka.http.scaladsl.ConnectionContext]
    } else
      throw new IllegalStateException(
          "Attempted to set HTTPS Context AFTER start() was called, so this call has no effect! " +
          "You are running Akka Management over PLAIN HTTP! Make sure to call `setHttpsContext` BEFORE calling `start()`.")
  private[this] var _connectionContext: akka.http.scaladsl.ConnectionContext = Http().defaultServerHttpContext

  private val bindingFuture = new AtomicReference[Future[Http.ServerBinding]]()
  private val selfUriPromise = Promise[Uri]() // TODO has to keep config as well as the Uri, so we can reject 2nd calls with diff uri

  /**
   * Start the HTTP management endpoint
   */
  // FIXME make it accept config object that would have all the `withHttps`
  def start(): Future[Uri] = {
    val serverBindingPromise = Promise[Http.ServerBinding]()
    if (bindingFuture.compareAndSet(null, serverBindingPromise.future)) {

      val hostname = settings.Http.Hostname
      val port = settings.Http.Port

      val effectiveBindHostname = settings.Http.EffectiveBindHostname
      val effectiveBindPort = settings.Http.EffectiveBindPort

      // port is on purpose never inferred from protocol, because this HTTP endpoint is not the "main" one for the app
      val protocol = if (_connectionContext.isSecure) "https" else "http"
      val selfBaseUri = Uri(s"$protocol://$hostname:$port/${settings.Http.BasePath}")
      val providerSettings = ManagementRouteProviderSettingsImpl(selfBaseUri)

      val combinedRoutes: Try[Route] = prepareCombinedRoutes(settings, providerSettings)

      combinedRoutes match {
        case Success(routes) ⇒
          // TODO instead of binding to hardcoded things here, discovery could also be used for this binding!
          // Basically: "give me the SRV host/port for the port called `akka-bootstrap`"
          // discovery.lookup("_akka-bootstrap" + ".effective-name.default").find(myaddress)
          // ----
          // FIXME -- think about the style of how we want to make these available

          log.info("Binding Akka Management (HTTP) endpoint to: {}:{}", effectiveBindHostname, effectiveBindPort)

          val serverFutureBinding =
            Http().bindAndHandle(
              RouteResult.route2HandlerFlow(routes),
<<<<<<< HEAD
              hostname,
              port,
              connectionContext = this._connectionContext,
              settings = ServerSettings(system).withRemoteAddressHeader(true)
=======
              effectiveBindHostname,
              effectiveBindPort,
              connectionContext = this._connectionContext
>>>>>>> 4fc1c40e
            )

          serverBindingPromise.completeWith(serverFutureBinding).future.flatMap { _ =>
            log.info("Bound Akka Management (HTTP) endpoint to: {}:{}", effectiveBindHostname, effectiveBindPort)
            selfUriPromise.success(selfBaseUri).future
          }

        case Failure(ex) ⇒
          log.warning(ex.getMessage)
          Future.failed(new IllegalArgumentException("Failed to start Akka Management HTTP endpoint.", ex))
      }
    } else selfUriPromise.future
  }

  private def prepareCombinedRoutes(managementSettings: AkkaManagementSettings,
                                    providerSettings: ManagementRouteProviderSettings): Try[Route] = {
    val basePath: Directive[Unit] = {
      val pathPrefixName = settings.Http.BasePath.getOrElse("")
      if (pathPrefixName.isEmpty) rawPathPrefix(pathPrefixName) else pathPrefix(pathPrefixName)
    }

    def wrapWithAuthenicatorIfPresent(inner: Route): Route =
      _asyncAuthenticator match {
        case Some(asyncAuthenticator) ⇒
          authenticateBasicAsync[String](realm = "secured", asyncAuthenticator)(_ ⇒ inner)
        case _ ⇒ inner
      }

    val combinedRoutes = routeProviders.map { provider =>
      log.info("Including HTTP management routes for {}", Logging.simpleName(provider))
      provider.routes(providerSettings)
    }

    Try {
      if (combinedRoutes.nonEmpty) {
        basePath {
          wrapWithAuthenicatorIfPresent(Directives.concat(combinedRoutes: _*))
        }
      } else
        throw new IllegalArgumentException(
            "No routes configured for akka management! " +
            "Double check your `akka.management.http.route-providers` config.")
    }
  }

  def stop(): Future[Done] = {
    val binding = bindingFuture.get()

    if (binding == null) {
      Future.successful(Done)
    } else if (bindingFuture.compareAndSet(binding, null)) {
      val stopFuture = binding.flatMap(_.unbind()).map(_ => Done)
      bindingFuture.set(null)
      stopFuture
    } else stop() // retry, CAS was not successful, someone else completed the stop()
  }

  private def loadRouteProviders(): immutable.Seq[ManagementRouteProvider] = {
    val dynamicAccess = system.dynamicAccess

    // since often the providers are akka extensions, we initialize them here as the ActorSystem would otherwise
    settings.Http.RouteProviders map { fqcn ⇒
      dynamicAccess.getObjectFor[ExtensionIdProvider](fqcn) recoverWith {
        case _ ⇒ dynamicAccess.createInstanceFor[ExtensionIdProvider](fqcn, Nil)
      } recoverWith {
        case _ ⇒
          dynamicAccess.createInstanceFor[ExtensionIdProvider](fqcn, (classOf[ExtendedActorSystem], system) :: Nil)
      } recoverWith {
        case _ ⇒
          dynamicAccess.createInstanceFor[ManagementRouteProvider](fqcn, Nil)
      } recoverWith {
        case _ ⇒
          dynamicAccess.createInstanceFor[ManagementRouteProvider](fqcn, (classOf[ExtendedActorSystem], system) :: Nil)
      } match {
        case Success(p: ExtensionIdProvider) ⇒
          val extension = system.registerExtension(p.lookup())
          extension.asInstanceOf[ManagementRouteProvider]

        case Success(p: ManagementRouteProvider) ⇒
          p

        case Success(_) ⇒
          throw new RuntimeException(s"[$fqcn] is not an 'ExtensionIdProvider' or 'ExtensionId'")

        case Failure(problem) ⇒
          throw new RuntimeException(s"While trying to load extension [$fqcn]", problem)
      }
    }
  }

}<|MERGE_RESOLUTION|>--- conflicted
+++ resolved
@@ -110,16 +110,10 @@
           val serverFutureBinding =
             Http().bindAndHandle(
               RouteResult.route2HandlerFlow(routes),
-<<<<<<< HEAD
-              hostname,
-              port,
+              effectiveBindHostname,
+              effectiveBindPort,
               connectionContext = this._connectionContext,
               settings = ServerSettings(system).withRemoteAddressHeader(true)
-=======
-              effectiveBindHostname,
-              effectiveBindPort,
-              connectionContext = this._connectionContext
->>>>>>> 4fc1c40e
             )
 
           serverBindingPromise.completeWith(serverFutureBinding).future.flatMap { _ =>
